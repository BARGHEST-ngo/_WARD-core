--- conflicted
+++ resolved
@@ -1,4 +1,3 @@
-<<<<<<< HEAD
 name: ci
 on: [push, pull_request]
 jobs:
@@ -15,23 +14,4 @@
           python-version: ${{ matrix.python }}
       - run: pip install -e .
       - name: Smoke: version prints
-        run: python main.py --version
-=======
-name: ci
-on: [push, pull_request]
-jobs:
-  test:
-    runs-on: ${{ matrix.os }}
-    strategy:
-      matrix:
-        os: [ubuntu-latest, macos-latest, windows-latest]
-        python: ["3.11"]
-    steps:
-      - uses: actions/checkout@v4
-      - uses: actions/setup-python@v5
-        with:
-          python-version: ${{ matrix.python }}
-      - run: pip install -e .
-      - name: Smoke: version prints
-        run: python main.py --version
->>>>>>> ac02017c
+        run: python main.py --version